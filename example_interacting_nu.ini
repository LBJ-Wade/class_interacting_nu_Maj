--- conflicted
+++ resolved
@@ -17,26 +17,14 @@
 ln10^{10}A_s = 3.0980
 n_s = 0.9619
 
-<<<<<<< HEAD
-# ############choose neutrino scenario###############
-m_ncdm = 0.00001,1
-=======
 ############choose neutrino scenario###############
 m_ncdm = 0.00001, 1e1
->>>>>>> 471fe0c0
 #T_ncdm =
 #ksi_ncdm = -0.142,-0.0712
-<<<<<<< HEAD
 deg_ncdm = 6,1
 ncdm_background_distribution =1,2 ####0==fermi_dirac, 1==_fermi_dirac_v2_(ours),2==majoron (bose-einstein)
 N_ur = 0
 Gamma_eff_ncdmphi = 1e-5,1e-5 ##for the moment, need to give a list of identical values. at some point, we will set up the code to have different coupling.
-=======
-deg_ncdm = 3,1###this is required to achieve Neff=4.02
-ncdm_background_distribution =0,2 ####0==fermi_dirac, 1==_fermi_dirac_v2_(ours),2==majoron (bose-einstein)
-N_ur = 0.00641
-Gamma_eff_ncdmphi = 1e-1,1e-1 ##for the moment, need to give a list of identical values. at some point, we will set up the code to have different coupling.
->>>>>>> 471fe0c0
 N_ncdm = 2
 ncdm_fluid_approximation = 2 #2: standard class approximation, 3: no approximation in perturbations.
 #
